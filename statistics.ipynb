{
 "cells": [
  {
   "cell_type": "code",
   "execution_count": 1,
   "metadata": {},
   "outputs": [],
   "source": [
    "%load_ext autoreload\n",
    "%autoreload 2"
   ]
  },
  {
   "cell_type": "code",
<<<<<<< HEAD
   "execution_count": 5,
=======
   "execution_count": 1,
>>>>>>> c36a25d9
   "metadata": {},
   "outputs": [],
   "source": [
    "import re\n",
    "import numpy as np\n",
    "import pandas as pd\n",
    "from nltk.tokenize import word_tokenize\n",
    "\n",
    "from nlp_surveillance.event_db_preprocessing import event_db\n"
   ]
  },
  {
   "cell_type": "code",
   "execution_count": 2,
   "metadata": {},
   "outputs": [],
   "source": [
    "edb = event_db._read_unprocessed()\n",
    "cleaned_edb = event_db.read_cleaned()"
   ]
  },
  {
   "cell_type": "code",
   "execution_count": 1,
   "metadata": {},
   "outputs": [],
   "source": [
    "# Token count"
   ]
  },
  {
   "cell_type": "code",
   "execution_count": 3,
   "metadata": {},
   "outputs": [],
   "source": [
    "import pandas as pd\n",
    "df = pd.read_csv('data/recommender/with_label.csv')"
   ]
  },
  {
   "cell_type": "code",
   "execution_count": 4,
   "metadata": {},
   "outputs": [],
   "source": [
    "all_the_texts = ' '.join(df[\"extracted_text\"])"
   ]
  },
  {
   "cell_type": "code",
   "execution_count": 6,
   "metadata": {},
   "outputs": [],
   "source": [
    "all_the_texts_tokenized = word_tokenize(all_the_texts)"
   ]
  },
  {
   "cell_type": "code",
   "execution_count": 7,
   "metadata": {},
   "outputs": [
    {
     "name": "stdout",
     "output_type": "stream",
     "text": [
      "Token ins the corpus:  2781077\n"
     ]
    }
   ],
   "source": [
    "print(\"Token ins the corpus: \", len(all_the_texts_tokenized))"
   ]
  },
  {
   "cell_type": "markdown",
   "metadata": {},
   "source": [
    "# URL clustering"
   ]
  },
  {
   "cell_type": "code",
   "execution_count": 40,
   "metadata": {},
   "outputs": [],
   "source": [
    "from urllib.parse import urlparse\n",
    "from collections import defaultdict\n",
    "from operator import itemgetter\n",
    "import matplotlib.pyplot as plt\n",
    "urls = cleaned_edb.URL\n",
    "netlocs = [urlparse(url).netloc for url in urls]\n",
    "d = defaultdict(int)\n",
    "for n in netlocs:\n",
    "    d[n] = d[n] + 1\n",
    "netloc_occurence_tuples = list(d.items())"
   ]
  },
  {
   "cell_type": "code",
   "execution_count": 41,
   "metadata": {},
   "outputs": [],
   "source": [
    "sorted_netloc_occurence_tuples = sorted(netloc_occurence_tuples, key=itemgetter(1))"
   ]
  },
  {
   "cell_type": "code",
   "execution_count": 42,
   "metadata": {},
   "outputs": [
    {
     "data": {
      "text/plain": [
       "77"
      ]
     },
     "execution_count": 42,
     "metadata": {},
     "output_type": "execute_result"
    }
   ],
   "source": [
    "len(sorted_netloc_occurence_tuples)"
   ]
  },
  {
   "cell_type": "code",
   "execution_count": 43,
   "metadata": {},
   "outputs": [],
   "source": [
    "most_used_netlocs = sorted_netloc_occurence_tuples[-9:]"
   ]
  },
  {
   "cell_type": "code",
   "execution_count": 44,
   "metadata": {},
   "outputs": [
    {
     "data": {
      "text/plain": [
       "[('ecdc.europa.eu', 6),\n",
       " ('polioeradication.org', 6),\n",
       " ('www.euro.who.int', 6),\n",
       " ('www.who.int', 22),\n",
       " ('www.cidrap.umn.edu', 30),\n",
       " ('outbreaknewstoday.com', 50),\n",
       " ('apps.who.int', 74),\n",
       " (b'', 87),\n",
       " ('www.promedmail.org', 163)]"
      ]
     },
     "execution_count": 44,
     "metadata": {},
     "output_type": "execute_result"
    }
   ],
   "source": [
    "most_used_netlocs"
   ]
  },
  {
   "cell_type": "code",
   "execution_count": 45,
   "metadata": {},
   "outputs": [],
   "source": [
    "most_used_netlocs.remove((b'', 87))"
   ]
  },
  {
   "cell_type": "code",
   "execution_count": 46,
   "metadata": {},
   "outputs": [],
   "source": [
    "# Calculate the rest\n",
    "other_netlocs = sum(i for _, i in sorted_netloc_occurence_tuples) - 87 - sum(i for _, i in most_used_netlocs) "
   ]
  },
  {
   "cell_type": "code",
   "execution_count": 47,
   "metadata": {},
   "outputs": [],
   "source": [
    "most_used_netlocs = sorted(most_used_netlocs, key=itemgetter(1))"
   ]
  },
  {
   "cell_type": "code",
   "execution_count": 48,
   "metadata": {},
   "outputs": [
    {
     "data": {
      "text/plain": [
       "[('ecdc.europa.eu', 6),\n",
       " ('polioeradication.org', 6),\n",
       " ('www.euro.who.int', 6),\n",
       " ('www.who.int', 22),\n",
       " ('www.cidrap.umn.edu', 30),\n",
       " ('outbreaknewstoday.com', 50),\n",
       " ('apps.who.int', 74),\n",
       " ('www.promedmail.org', 163)]"
      ]
     },
     "execution_count": 48,
     "metadata": {},
     "output_type": "execute_result"
    }
   ],
   "source": [
    "most_used_netlocs"
   ]
  },
  {
   "cell_type": "code",
   "execution_count": 49,
   "metadata": {},
   "outputs": [],
   "source": [
    "most_used_and_other_netlocs = [('other netlocs', other_netlocs)]\n",
    "most_used_and_other_netlocs.extend(most_used_netlocs)"
   ]
  },
  {
   "cell_type": "code",
   "execution_count": 53,
   "metadata": {},
   "outputs": [
    {
     "data": {
      "image/png": "iVBORw0KGgoAAAANSUhEUgAAAagAAAEYCAYAAAAJeGK1AAAABHNCSVQICAgIfAhkiAAAAAlwSFlzAAALEgAACxIB0t1+/AAAADl0RVh0U29mdHdhcmUAbWF0cGxvdGxpYiB2ZXJzaW9uIDMuMC4yLCBodHRwOi8vbWF0cGxvdGxpYi5vcmcvOIA7rQAAIABJREFUeJzt3Xu8VVW99/HPV0JQ2Ir3szGUTDIlFeNiKBio1enmJSlOWSl2UqvjpcKiy0ns8hzTUjMzI4/XvHQsNNPyisAWlevmbujjpXyO5qWUAIVw83v+mGPLZLn2XgvYe60J+/t+vXgx15hjjvEbk8X67THm2nMqIjAzMyuabeodgJmZWTlOUGZmVkhOUGZmVkhOUGZmVkhOUGZmVkhOUGZmVkhOUGZmVkhOUGZmVkhOUGZmVkhvqXcAVny77rpr9O/fv64xrFu3jm22qd/PU129/yLE0NX7L0IMHdX/3LlzX4qI3SrVc4Kyivbaay/mzJlT1xhWrFhBQ0OD+6+jesfQ1fsvQgwd1b+kP1dTz0t8ZmZWSE5QZmZWSE5QZmZWSE5QZmZWSE5QZmZWSE5QZmZWSE5QZmZWSE5QZmZWSP5FXatoyXMr6D/hznqHYWYF9PT5H+60tj2DMjOzQnKCMjOzQnKCMjOzQnKCMjOzQnKCMjOzQnKCMjOzQnKC6iSSpkoa0gHt9JX0m7Q9StIdmx+dmVnxdakEJWmL+72viHg2IsZsbjtb4tjNrGvr1AQl6RxJZ6btiyVNSdtHSlol6aL0+ixJT6btfSTNkDRU0uRUdqyk1yRtK6lna92SviZKul7Sw5Iel/T5VD5KUpOk24GlqewrkhanP2ensv6S/iTpGkmPSbpB0tEplsclDUv1ekm6StIsSc2Sjk3l20m6WdKjkm4FtsvFtlLShZKWSLpP0rA0w3pS0jG5/pskzUt/DsuVL65wnpXaXyxpkaSx7Yz9PyUtk/SgpJskjd+kf1wzs07W2T9VNwFfBS4FhgA9JHUHRgIXAB9J9UYCf5O0Z9qeDjQDg3L7FwNDU8wz2+jvIOA9QC+gWVLr7Q/eDbwrIp6SNBgYBxwKCJgpaRrwMrAv8HHgFGA28ClgBHAM8E3gOOBbwJSIOEVSH2CWpPuA04BXI2J/SQcB83Jx9UrHnJOS1/eB9wEHANcCtwMvAO+LiNWSBgA3pXNWjY+lc3UwsCswW9L0MmMfCpyQ6nVPMc4t16CkU4FTAbb9l32rDMPMrON09hLfXGCwpB2ANcDDZB+6I4FbgN6SGoB+wI3AEWlfU0S8DjwhaX9gGHBRfn8b/f0uIl6LiJeAB9JxALMi4qm0PQK4NSJWRcRKYHJqE+CpiFgUEeuAJcD9ERHAIqB/qvN+YIKk+cBUoCewV4rtVwARsRBYmIvrn8BdaXsRMC0i1pa02x34paRF6dwc0NZJLWMEcFNEtETE88A0smReOvbD0zlaHRErgN+31WBETIqIIRGx2dfRzMw2RafOoCJiraSngJOBh8g+tEeTzVQeTWXjgGVkSecUYDjZrAuymdQHgbXAfcA1QDfgnLa6bOP1qipDXpPbXpd7vY7150rACRGxLH+gpPbaXZsS3QbtRsS63LWhLwPPk81utgFWVxlzJdWO3cysUGrxJYkmYDxZsmkCTgea0wd2fl8zWfJaExHLc8eeDTwcES8CuwD7kS33lXNsuka1CzCKbJmuXDzHSdpeUi/geNqekZVzN3CGUkaSdEgqn062JIikd5EtN26MHYHn0uztM2SJuFpNwFhJ3STtRjabm1Wm3gzgo+kc9Wb9EquZWeHUKkE1kiWZ58lmBk25ff2A6RHRAjwDPJg7diawB9mHP2QzsEWtsxFJp0s6PVd/IdnS3iPA9yLi2dJgImIe2UxsVmr/yoho3ojxfI9sOW6hpCXpNcDPyZYsHwW+SxvXdtpxOXCSpAXAO6kw85E0RNKV6eWtZGNfAEwBvhYRfy09JiJmk13vWgj8kWyJcXlpPTOzItD6lactm6SJwMqI+FG9YykySb0jYqWk7ckS/6kpabepR+OAaDzpktoEaGZblE153IakudVc3/bvxnQ9kyQdQPbljmsrJSczs3rZahJUREysdwxbgoj4VL1jMDOrRpe6k4SZmW05nKDMzKyQtpolPus8AxsbmLcJF0I70ooVK2hoaHD/dVTvGLp6/0WIodb9ewZlZmaF5ARlZmaF5ARlZmaF5ARlZmaF5C9JWEVLnltB/wl3Vq5oW6RNuROAWS14BmVmZoXkBGVmZoXkBGVmZoXkBGVmZoXkBGVmZoXkBFVQkp6WtOsmHttX0m+qqPfNTWnfzKwWnKC2QhHxbESMqaKqE5SZFZYTVAlJt0maK2mJpFNT2UpJF6ey+yXtlsqnSvqJpPmSFksalsrfm8rmS2qW1FDSx8clXZS2z5L0ZNreR9KMXNUzJM2TtEjSO1OdnVOMCyU9IumgMmPoL2lx2j5Z0mRJd0l6XNIFqfx8YLsU4w0dfR7NzDaXE9SbnRIRg4EhwJmSdgF6AXMiYiAwDTg3V3/7iBgEfBG4KpWNB76UykcCr5X00ZTKSX//TdKeaXt6rt5LEfFu4OepTYDzgOaIOIhsBnRdFWMaBIwFDgTGSuoXEROA1yJiUEScWHqApFMlzZE0p4r2zcw6nBPUm50paQHwCNAPGACsA36d9v8KGJGrfxNAREwHdpDUB5gBXCTpTKBPRLye7yAi/gr0TjOrfsCNwBFkCaopV3Vy+nsu0D9tjwCuT+1MAXaRtEOFMd0fEcsjYjWwFNi70kmIiEkRMSQihlSqa2bWGZygciSNAo4GhkfEwUAz0LNM1WhjGyAi4nzg34HtgBmty3MlHgLGActYP6MaTpbcWq1Jf7ewebelWpPb3ty2zMxqwglqQzsCL0fEqympvCeVbwO0fungU8CDuWPGAkgaASyPiOWS3h4RiyLih8BsoFyCaiJbtptOlghHA2siYnmFGJuAE1Ofo8iWAf+xccN8w1pJ3TfxWDOzTuUEtaG7gLdIehQ4n2yZD2AVMCx98eBI4Lu5Y1ZLagauAD6Xys5OX5pYCKwF/gggaX7uuCay5b3pEdECPMOGia8tE4HBqe3zgZNS20MkXbmR450ELPSXJMysiBRRukJlpSStjIjeZcqnAuMjYqv+IkGPxgHReNIl9Q7DOkm1dzPvao8bL1r/RYiho/qXNLea69ueQZmZWSH5YnkVys2eUvmoGodiZtZleAZlZmaF5ARlZmaF5CU+q2hgYwPz6vxY8K3l4vCW2r9ZPXgGZWZmheQEZWZmheQEZWZmheQEZWZmheQvSVhFS55bQf8Jd9Y7jC1atXdrMLP1PIMyM7NCcoIyM7NCcoIyM7NCcoIyM7NCcoIyM7NC6vAEJelkSX1zr5+WtGsn9DNK0h0d3e5G9H+cpAM28pj+6aGHZmZWQWfMoE4G+laqlCdpS/y6+3HARiUoMzOrXlUJStJX0iPMF0s6u3QmIGm8pImSxgBDgBskzZe0XaryNUmLJM2StG865hpJV0iaCVwgqZekq1KdZknHpnr9JTVJmpf+HFYmvqHpmLenOK6SNFXSk5LOzNX7dGp/vqRfSOom6eOSLkr7z5L0ZNreR9KMtH2+pKWSFkr6UYrhGODC1NbbJQ2S9Eiqc6ukndKxgyUtkLQA+FIulrLjknSdpONy9W5oPRclYx6X+log6epU9jZJD6TyeyW9NZX/StLPJM2U9ISkIyRdK+lPkv67mveAmVmtVUxQkgYD44BDgfcAnwd2Klc3In4DzAFOjIhBEfFa2rU8Ig4ELgPyzw5/K3BYRHwF+BYwJSKGAaPJPvx7AS8A74uIdwNjgUtL4jsMuAI4NiKeSMXvBD4ADAPOldRd0v7p+MMjYhDQApwINAEj03Ejgb9J2jNtT5e0C3A8MDAiDgK+HxEPAbcD56RxPgFcB3w91VkEnJvavBo4IyIOLjldbY3rv8lmoUjaETgM2OC3ZCUdDHwdGJXa/WradTlwZYrhlpJzvWNEHAp8Dfg98EOyGeBgSe8qiQ1Jp0qaI2mrfpy9mRVXNTOoEcCtEbEqIlYCk1n/gV6tm3J/D8+V3xIRLWn7/cAESfOBqUBPYC+gO/BLSYvIPnTzy2r7A5OAj0bEX3Lld0bEmoh4iSwR7AEcBQwGZqc+jgL2iYi/Ar0lNQD9gBuBI9IYm4DlwGrgvyV9DHi1dHApkfSJiGmp6FrgCEl9Uvn0VH597rCy40ptDJC0G/BJ4LcR8XpJl0cCv46Iv6dj/p7KDwVuTtvXseG/0+/T34uAZyNiaUSsA5YC/UvHFBGTImJIRAwp3WdmVgubeu2nDxsmt54V6kcb26ty2wJOiIhl+QMlTQSeBw5Ofa7O7X4u9X0I8GyufE1uu4VsnAKujYhvlInvIbJZ4jKypHQKWSL9akS8LmkYWUIbA/wHWYLYXF+m7XFdB3wa+LcUV0doPSfr2PD8rMO3vDKzAqpmBtUEHCdp+7TkdjzwR2B3SbtI6gF8JFd/BVD6ZLWxub8fbqOfu4EzJAlA0iGpfEfgufTT/meAbrljXgE+DPyXpFEVxnE/MEbS7qn9nSXtnRvjeGA60Ey2xLgmIpZL6k22PPYHsqTSulT3xjgjYjnwsqTWGctngGkR8QrwiqQRqfzEXDztjesa4OzU9tIyY5kCjJW0c+tYUvkjwCfS9qfTeMzMtkgVf3KOiHmSrgFmpaIrI2K2pO+msv8F/pQ75BrgCkmvsX45bydJC8l+cv9kG119j+yayUJJ2wBPkSW+y4HfSvoscBcbzrqIiOclfQT4o6RT2hnHUknfBu5J7a8l+9LCn8kSVD9gekS0SHomN6YG4HeSepLNwr6Sym8mW6I7k2xmdVIa9/bAk6yf+YwDrpIUwD25kNocVxrTo8BtrWWS+gE/i4hjImKBpAvIrpG9DswFPpfGc5Wkb5DNzjpq9mVmVnOKiMq1rKZSklsEvDvNzuqqR+OAaDzpksoVrU2bezfzIjzyvd4xdPX+ixBDR/UvaW4117d9J4mCkXQ08Cjw0yIkJzOzevHF8YKJiPuAvStWNDPbynkGZWZmheQEZWZmheQlPqtoYGMD8+r8yPKt5eKwmVXPMygzMyskJygzMyskJygzMyskJygzMyskf0nCKlry3Ar6T7izcsUC29w7OZhZ7XkGZWZmheQEZWZmheQEZWZmheQEZWZmheQEZWZmhdQlEpSkP0jqU6Z8oqTx9YipliRdI2lMveMwM9sYXeJr5hHxoY2pL+ktEfF6Z8VjZmaVdfoMStI56bHoSLpY0pS0faSkVZIuSq/PkvRk2t5H0gxJQyVNTmXHSnpN0raSerbWLemrt6SrJS2StFDSCan8aUm7pu1vSXpM0oPAfrljp0q6RNIc4CxJH5U0U1KzpPsk7ZHqTZR0vaSHJT0u6fNtjHtlbnuMpGvS9jWSfi7pEUlPShol6SpJj7bWaT1e0g8kLUh19yjTRzdJF0qancZ7WiqXpMskLZN0H7B77pj8uRgiaWqlf0Mzs3qoxRJfEzAybQ8BekvqnsouyO0bCfxN0p5pezrQDAzK7V8MDAUOBWaW6es/geURcWBEHARMye+UNBj4t9Tmh1JbedtGxJCI+DHwIPCeiDgEuBn4Wq7eQcCRwHDgO5L6VnkuWu2Ujv0ycDtwMTAQOFBS63h7AY9ExMFk56JcIvxcGu/QNJbPS3obcDxZ8j0A+Cxw2EbGh6RTJc1JCdvMrOZqkaDmAoMl7QCsAR4mS1QjgVvIElYD0A+4ETgi7WtKy2xPSNofGAZclN9fpq+jgZ+1voiIl0v2jwRujYhXI+IfZMkh79e57bcCd0taBJxDlkBa/S4iXouIl4AHUmwb4/cREcAi4PmIWBQR64AlQP9U55/AHWl7bq487/3AZyXNJ0vYuwADyM7RTRHREhHPUpKoqxERk1KyHrKxx5qZdYROT1ARsRZ4CjgZeIgssYwG9gUeTWXjgGWsn20NB2akJqYDHwTWAvcBI9Kfcglqc63Kbf8UuCwiDgROA3rmh1VyXOnr0rKeJfvWpL/X5bZbX7deF1ybkhhAC+WvFwo4IyIGpT9vi4h7ytTLe531/+6lcZmZFUatvsXXBIwnSzZNwOlAc/oAzu9rJkteayJiee7Ys4GHI+JFslnCfmTLfaXuBb7U+kLSTiX7pwPHSdouzdo+2k7MOwL/m7ZPKtl3bLoOtgswCphd5vjnJe0vaRuyJbfOcDfwhbRkiqR3SOpFNs6x6RpVI9k5bfU0MDhtn9BJcZmZbbZaJqhGsiTzPLCa9TOgJrLlvekR0QI8Q3b9p9VMYA+yD12AhcCi1tmFpNMlnZ72fR/YSdJiSQvY8IOZiJhHtoy3APgj5RNLq4nALZLmAi+V7FtItrT3CPC9tIxGWmprNYFsie4h4Ll2+tkoko6R9N308kpgKTBP0mLgF2QzrVuBx9O+68iWVVudB/wkXVtq6ai4zMw6mtavIlk1JE0EVkbEj+odS630aBwQjSddUu8wNsvm3s283o98r3f/RYihq/dfhBg6qn9Jc6u5vt0lflHXzMy2PF3iF3U7UkRMrHcMZmZdgWdQZmZWSE5QZmZWSF7is4oGNjYwr86PTK/3xWEzqz3PoMzMrJCcoMzMrJCcoMzMrJCcoMzMrJD8JQmraMlzK+g/4c56h/GGzb0rhJltGTyDMjOzQnKCMjOzQnKCMjOzQnKCMjOzQnKCMjOzQnKCKiBJJ0u6bDOO/66koyvUGSXpsE3tw8yss/lr5luhiPhOFdVGASvJnvhrZlY4nkElks6RdGbavljSlLR9pKRVki5Kr8+S9GTa3kfSDElDJU1OZcdKek3StpJ6ttYt6WuRpD7K/E3SZ1P5dZLel6r1lXSXpMclXZA79pPp+MWSftjGWK6RNCZtPy3pPEnz0nHvlNQfOB34sqT5kkZ2yEk0M+tATlDrNQGtH9RDgN6SuqeyC3L7RgJ/k7Rn2p4ONAODcvsXA0OBQ4GZZfqaARwODASezLU9nPUzmkHAWOBAYKykfpL6Aj8Ejkz7h0o6roqxvRQR7wZ+DoyPiKeBK4CLI2JQRDSVHiDpVElzJM2pon0zsw7nBLXeXGCwpB2ANcDDZIlqJHALWcJqAPoBNwJHpH1NEfE68ISk/YFhwEX5/WX6akr7jyBLGgemhPdyRKxKde6PiOURsRpYCuxNlvSmRsSLqc8bUhuVTM6NsX81JyMiJkXEkIgYUk19M7OO5gSVRMRa4CngZLJZTBMwGtgXeDSVjQOWsX62NZxsNgTZTOqDwFrgPmBE+lMuQU1Px48EpgIvAmNK6q7JbbewedcLW9va3HbMzGrGCWpDTcB4sgTSRHadpjkiomRfM1nyWhMRy3PHng08HBEvArsA+5Et920gIp4BdgUGRMSTwIO5ttszC3ivpF0ldQM+CUzbxLGuAPwEQDMrLCeoDTUBjWRJ5nlgNetnNU1ky3vTI6IFeIYssbSaCezB+iSzEFiUkhuSTpd0ekn9x3Jt71nS3ptExHPABOABYAEwNyJ+l9q/UtLGLMf9HjjeX5Iws6JS+vw0a1OPxgHReNIl9Q7jDfW4m3m9Hzlf7/6LEENX778IMXRU/5LmVnN92zMoMzMrJCcoMzMrJCcoMzMrJCcoMzMrJP9OjFU0sLGBeXV+zHq9Lw6bWe15BmVmZoXkBGVmZoXkBGVmZoXkBGVmZoXkL0lYRUueW0H/CXdWrFePOzyY2dbLMygzMyskJygzMyskJygzMyskJygzMyskJygzMyskJ6gCkjRR0vjNOP5KSQdUqHNcpTpmZvXkBNWB0mPY6y4i/j0illaodhzgBGVmhVX4BCXpHElnpu2LJU1J20dKWiXpovT6LElPpu19JM2QNFTS5FR2rKTXJG0rqWdr3ZK+ekm6StIsSc2Sjk3lJ0u6LFfvDkmj0vZKST+WtAAYLumodOyi1FaPkj66SXpKmT6SWiQdkfZNlzQgVT1A0lRJT7aOP9X5iqTF6c/ZbZyzqa2Pf0/x/UDSAkmPSNpD0mHAMcCF6ZHvb9/ofxgzs05W+AQFNAEj0/YQoLek7qnsgty+kcDfJO2ZtqcDzcCg3P7FwFDgUGBmmb6+BUyJiGHAaLIP8F4V4usFzIyIg4E5wDXA2Ig4kOwXob+QrxwRLcAystnLCGAeMDIlsn4R8Xiq+k7gA8Aw4FxJ3SUNBsal+N8DfF7SIVXE90iKbzrw+Yh4CLgdOCciBkXEE6UHSTpV0hxJcyq0b2bWKbaEBDUXGCxpB2AN8DBZohoJ3EKWsBqAfsCNwBFpX1NEvA48IWl/sg/6i/L7y/T1fmCCpPnAVKAnsFeF+FqA36bt/YCnIuKx9Pra1F+pplR+BPBfZIlqKDA7V+fOiFgTES8BLwB7pHq3RsSqiFgJTGZ9gm7LP4E70vZcoH+F+gBExKSIGBIRQ6qpb2bW0QqfoCJiLfAUcDLwENmH+2hgX+DRVDaObFbSOtsaDsxITUwHPgisBe4j+5AfQfkEJeCENKsYFBF7RcSjwOtseK565rZXp1nRxpie4hwG/AHoA4wqiWlNbruFTb8t1dqIiA5ox8yspgqfoJImYDzZB3sTcDrQnD548/uayZLXmohYnjv2bODhiHgR2IVsprO4TD93A2dIEkBu+expYJCkbST1I0ss5SwD+kvaN73+DDCtTL1ZwGHAuohYDcwHTktjqHQejpO0fVp6PJ7yibYaKwA/AdDMCmtLSlCNZEnmeWA16z+Ym8iW96anmcwzwIO5Y2eSLY+1fvgvBBa1zioknS7p9LTve0B3YKGkJek1ZLOxp4ClwKVk143eJCWbccAtkhYB64ArUj/flXRMqrcmxflIbgwNwKL2TkJEzCO7xjUrjevKiGhO7f9BUt/2ji9xM3BO+kKHvyRhZoWj9as/ZuX1aBwQjSddUrFeZ97NvN6PfO/q/Rchhq7efxFi6Kj+Jc2t5vr2ljKDMjOzLsYJyszMCskJyszMCskJyszMCsm/E2MVDWxsYJ4f525mNeYZlJmZFZITlJmZFZITlJmZFZITlJmZFZK/JGEVLXluBf0n3FmxXmfeScLMuh7PoMzMrJCcoMzMrJCcoMzMrJCcoMzMrJCcoMzMrJC2qAQlaaqkIWn7D5L61LDv/pIWp+0hki7dxHbOlrR97nVNx2FmtqXYohJUXkR8KCJe2dx2JHXbhL7nRMSZm9jl2cAbCaqjxlENSf61AjPbYtQ1QaVZyZ8k3SDpUUm/kbS9pKPSo8gXSbpKUo8yxz4tade0/RVJi9Ofs3N1Pi1plqT5kn7RmowkrZT0Y0kLgOGSviNpdjp+kiSleoMlLUj1vpRrd5SkO9J2b0lXp1gXSjohlf9c0hxJSySdl8rOBPoCD0h6oJpxpHP0qKRfprbukbRdmfOxs6TbUgyPSDoolU+UdL2kGcD16fz+j6Slkm6VNLN1VmpmViRFmEHtB1weEfsD/wC+AlwDjI2IA8l+mfgLbR0saTAwDjgUeA/weUmHSNofGAscHhGDgBbgxHRYL2BmRBwcEQ8Cl0XE0Ih4F7Ad8JFU72rgjIg4uJ34/xNYHhEHRsRBwJRU/q30SOODgPdKOigiLgWeBUZHxOhqxpF2DwB+FhEDgVeAE8rEcR7QnGL4JnBdbt8BwNER8Ungi8DLEXFAin1wuUFJOjUl2DntjN3MrNMUIUE9ExEz0vavgKOApyLisVR2LXBEO8ePAG6NiFURsRKYDIxM7QwGZkuan17vk45pAX6ba2N0mkksAo4EBqbrQn0iYnqqc30b/R8N/Kz1RUS8nDY/IWke0AwMJEsS7WlrHJCdj/lpey7Qv43jr08xTAF2kbRD2nd7RLyWq3dzqrcYWFgumIiYFBFDUpI1M6u5IlyTiJLXrwC7dEC7Aq6NiG+U2bc6IloAJPUELgeGRMQzkiYCPTerY+ltwHhgaES8LOmazWxzTW67hWyWtzFWbUbfZmZ1UYQZ1F6ShqftTwFzgP6S9k1lnwGmtXN8E3BcurbSCzg+ld0PjJG0O7xxjWbvMse3Jo6XJPUGxgCkLy68ImlE2n9imWMB7mXD61M7ATuQJYXlkvYAPpirvwJo2IhxVKupNUZJo4CXIuIfZerNAD6R6h0AHLgRfZiZ1UwRZlDLgC9JugpYCpwJPALckr51Nhu4oq2DI2JemqHMSkVXRkQzgKRvA/dI2gZYS5ZI/lxy/CuSfgksBv6a+ms1DrhKUgD3tBHC94Gfpa+gtwDnRcRkSc3An4BnyJJCq0nAXZKezV+Hamsckvq3NXZJp6djrwAmplgXAq8CJ7Vx2OXAtZKWpviWAMvb6sPMrF4UUbrCVsPOsw/fO9KXE6wG0jcZu0fEaklvB+4D9ouIf7Z1TI/GAdF40iUV2+7Mu5mvWLGChoZyE8/a6Or9FyGGrt5/EWLoqP4lza3m+nYRZlBWW9uTfc29O9l1ui+2l5zMzOqlrgkqIp4GPHuqoYhYAfibeWZWeEX4koSZmdmbOEGZmVkh+RqUVTSwsYF5fpy7mdWYZ1BmZlZITlBmZlZITlBmZlZITlBmZlZI/pKEVbTkuRX0n3BnxXqdeScJM+t6PIMyM7NCcoIyM7NCcoIyM7NCcoIyM7NCcoIyM7NCcoIqIelpSbvWOw4zs67OCaqO0sMDzcysjK02QUn6tKRZkuZL+oWkbpL+VdI8SQsk3Z/q7SLpHklLJF1J9hC/1jY+K2lhqn99mT66SbpQ0uxU77RUPkrSHbl6l0k6OW0/LemHkuYBH5c0SNIj6fhbJe2U6k2V9JMU/2JJw1L5MEkPS2qW9JCk/aodfypfmaszJj1m3syscLbKBCVpf2AscHhEDAJagE8DvwROiIiDgY+n6ucCD0bEQOBWYK/UxkDg28CRqf5ZZbr6HLA8IoYCQ4HPS3pbFSH+LSLeHRE3A9cBX4+Ig4BFKZ5W26f4vwhclcr+BIyMiEOA7wD/p8rxn1hFXGZmhbG13kniKGAwMFsSwHbAocD0iHgKICL+nuoeAXwsld0p6eVUfiRwS0S8VFI/7/3AQZLGpNc7AgOASo9Q/zWApB2BPhExLZVfC9ySq3dT6nu6pB0k9QEagGslDQAC6F7l+F+oENMGJJ0KnAqw7b/SHDdeAAAN70lEQVTsuzGHmpl1iK01QQm4NiK+8UaB9FHg3zqhnzMi4u4NCqURbDg77Vly3Koq248yr78HPBARx0vqD0xtI64Nxt9Gm6Vxra8UMQmYBNCjcUBpHGZmnW6rXOID7gfGSNodQNLOwELgiNYluFQGMB34VCr7ILBTKp9Cdo1ol5L6eXcDX5DUPdV5h6RewJ+BAyT1SLOeo8oFGRHLgZcljUxFnwGm5aqMTe2OIFtKXE42S/vftP/kascvae+073lJ+0vaBji+jePNzOpuq5xBRcRSSd8G7kkfxGuBL5EtWU1OZS8A7wPOA26StAR4CPhLamOJpB8A0yS1AM3AyZKOAYZExHeAK4H+wDxla2kvAsdFxDOS/gdYDDyVjm3LScAVkrYHngTG5fatltRMtox3Siq7gGyJ79vAG3dwldQXuDIiPtTO+P8MTADuSLHOAXpXf2bNzGpHEV69KSJJU4HxETGn3rH0aBwQjSddUrFeZ97NfMWKFTQ0NHRa++6/+DF09f6LEENH9S9pbkQMqVRva13iMzOzLdxWucS3NYiIUfWOwcysnjyDMjOzQnKCMjOzQvISn1U0sLGBeX6cu5nVmGdQZmZWSE5QZmZWSE5QZmZWSE5QZmZWSP6ShFX0wgsvcN5559U7DLMO16tXL8aPH1/vMKwNnkFZRevWrat3CGadYtWqah8sYPXgBGVmZoXkBGVmZoXkBGVmZoXkBGVmZoXkBNUOSX0kfTH3epSkO+oc0zdLXq+sVyxmZp3JCap9fYAvVqxVJUkd8bX+b1auYma25XOCSiR9RdLi9OfsVHw+8HZJ8yVdmMp6S/qNpD9JuiE96h1JgyVNkzRX0t2SGlP5VEmXSJoDnFXS50RJV6U6T0o6M7fv05Jmpb5/IambpPOB7VLZDSVtSdKFKf5Fksbm9n09lS1IbSDpTElLJS2UdHMHn04zs83mX9QlSy7AOOBQQMBMSdOACcC7ImJQqjcKOAQYCDwLzAAOlzQT+ClwbES8mJLDD4BTUhfbtvN443cCo4EGYJmknwP7AmOBwyNiraTLgRMjYoKk/2iNp8THgEHAwcCuwGxJ01PZscChEfGqpJ1T/QnA2yJijaQ+G33SzMw6mRNUZgRwa0SsApA0GRgJ3F6m7qyI+H+p3nygP/AK8C7g3jSh6gY8lzvm1+30fWdErAHWSHoB2AM4ChhMlmQAtgNeqGIMN0VEC/B8SrBDgfcCV0fEqwAR8fdUfyFwg6TbgNtKG5N0KnAqQGNjY4Wuzcw6nhPUxluT224hO4cClkTE8DaOae/X1dtq79qI+MbmBFrBh4EjgI8C35J0YES83rozIiYBkwD69u0bnRiHmVlZvgaVaQKOk7S9pF7A8alsBdnSWyXLgN0kDQeQ1F3SwM2I535gjKTdU3s7S9o77VsrqXsbYxibrlXtRpZ8ZgH3AuMkbZ9raxugX0Q8AHwd2BHovRnxmpl1OM+ggIiYJ+kasg90gCsjohlA0gxJi4E/Ane2cfw/JY0BLpW0I9l5vQRYsonxLJX0beCelEzWAl8C/kw2q1koaV5EnJg77FZgOLAACOBrEfFX4C5Jg4A5kv4J/AE4F/hVilXApRHxyqbEambWWRTh1RtrX9++feO0006rdxhmneLcc8+tqt6KFStoaKhmQaXz1DuGjupf0tx2vjj2Bi/xmZlZITlBmZlZITlBmZlZITlBmZlZITlBWUXbbOO3iW2devXqVe8QrB3+mrlVtPvuu1f9TafOsrV8e2lL7b8IMdS7f6s9/2hsZmaF5ARlZmaF5ARlZmaF5ARlZmaF5ARlZmaF5ARlZmaF5ARlZmaF5ARlZmaF5ARlZmaF5OdBWUWSVpA9NbiedgVecv91Ve8Yunr/RYiho/rfOyJ2q1TJtzqyaiyr5uFinUnSnHrG0NX7L0IMXb3/IsRQ6/69xGdmZoXkBGVmZoXkBGXVmFTvAKh/DF29f6h/DF29f6h/DDXt31+SMDOzQvIMyszMCskJyszMCskJytol6WJJTZJ+UsM+D5X0kKQHJV2cys5Jr2+Q1L1GcXxZ0oNpux7n4bOS7pc0VdKetYxB0vaS7kx9/05Sj1r0L6mvpHmSVkt6Syp7U7+dGUtpDOXej6lep7wny52DVP7G+zG97pRz0Ma/wQbvxc7sP88Jytok6d1A74gYCWwraWiNuv4zcGREjAB2l/ReYHR6vRA4rrMDkNQDGJS2a34e0ofAeyPiqIgYBexR4xj+FZiZ+p4FTKhR/38HjgIegfLnvgb/HhvEwJvfjwdK2p3Oe0+W9r/B+zG97sxzUPpvsMF7MSL+t1b/J5ygrD3vAe5N2/cBw2vRaUT8NSJWp5drgYHA1BrH8Tng2rRdj/PwAaBb+qn1p6nPWsbwBNArbfcBohb9R8TqiHg5V1Tu3Hfqv0dpDGXejy3AEDrpPVnmHMCG70foxHNQpv8N3ouSunVm/3lOUNaePsA/0vby9LpmJB0E7Aa8Uss40nLNqIiYkorqcR72ALaNiKOAV4EdaxzD48BwSUvIPoxfr3H/rcqd+7q8L1vfjxGxtJYxlHk/Usv+efN78dha9e8EZe1ZDuyQtncgSxQ1IWln4DKynxxrHcdngBtzr+txHpYD09L2FEA1juEk4PcRMRC4E+he4/5blTv3Nf/3KHk/thVXZyl9P9a6/9L34v616t8JytrzMNlaNMDR5NbEO1O6MPsrYHxE/BWYDby3hnHsB3xB0l1ky4u7Uvvz8BBwUNoeRLbEVssYRHYtAtbfHLTm7wXKvwdr+r4s836E2r4nN3g/SjqD2p6D0vfiU7Xq3wnK2hQR84DVkpqAloiYVaOuPw4MBS6QNBV4OzA9fYNpEHBbZ3YeEV+PiA9ExL8CSyLiPGp8HiJiPvBaGv9Q4Ec1juFG4BOp/xOBn9aif0ndJd0HHAzcTTZz26Dfzn5flonhW+Tej5KGR8QLdNJ7skz/k0vejz/tzHNQpv8ebPhe/E2tPht8JwkzMyskz6DMzKyQnKDMzKyQnKDMzKyQnKDMzKyQnKDMzKyQnKDMqiTprenGqY9LekLSTyRtW++46kXSTZIWSvpySflESa+m+9W1lq2sor1vlryueMymkDRE0qUbeczTkhZJmp/+XJrKr5H0lKQFkh6TdJ2kt7Zx3CJJx3b0eLZmTlBmVZAkYDJwW0QMAN4B9AZ+0Il9duustjeXpH8BhkbEQRFxcZkqLwFf3chmv1m5yuaLiDkRceYmHDo6IgalP/njz4mIg8l+obYZmFLyg8voiBgEjAE2KjF2dU5QZtU5ElgdEVcDREQL8GXgFGWPpugm6UeSFqdZxRkA6e7bD6WfsGdJapB0sqTLWhuWdIekUWl7paQfS1pAdi+8wZKmSZor6W5JjaneVEk/TG0+JmlkKm8rjrbaOVPS0lT35tJBS+op6er003+zpNFp1z3AnmlmMLLM+boKGJtuEVTa5qdT3PMl/SLFfD6wXSq7oaS+JF2YxrRI0tjcvq+nsgWpjWrGNErSHWl7oqSr0vl8UtKmJC4AInMx8Ffgg2Wq7ACU3gTW2vGWylXMjOyWR3PzBRHxD0l/AfYFDgf6A4Mi4nVJO6efon8NjI2I2ZJ2AF6r0E8vssdcfFXZTUKnAcdGxIvpg/kHwCmp7lsiYpikDwHnkt1y5tQycXQnuxNEuXYmAG+LiDWSyt3w80vZUONASe8E7pH0DuAY4I40MyhnJVmSOivFBoCk/YGxwOERsVbS5cCJETFB0n+00d7HyO7WcDDZbadmS5qeyo4FDo2IV3PJsNKYSr0TGA00AMsk/Twi1pap94CklrR9bRszR4B5qc3f5Y4TsA/wiSriscQJyqxjHA1cERGvA0TE3yUdCDwXEbNT2T8Ass+qNrUAv03b+wHvAu5Nx3QDnsvVnZz+nkuWlNqK413ttLMQuEHSbZS/Xc8IsuRGRPxJ0p/Jljf/UaZuqUuB+ZJ+lCs7ChhMlmQAtgNeqNDOCOCmNGt9XtI0slvuvBe4OiJebR1rlWMqdWdErAHWSHqB7O7d/69MvdER8VKZ8lKl/8CjI+IlSW8H7pc0NSI65fra1sYJyqw6S8muIbwhzYj2Av7vRrb1Ohsur/fMba9OH8SQfdAtiYi2nrWzJv3dQvv/l9tr58PAEcBHgW9JOrA1uW2uiHhF0o1ks7B8LNdGxDc6oo82bOyY1uS2K53LahwC3F9aGBFPSHoeOIDsIZBWga9BmVXnfmB7SZ+FN77A8GPgmvQT/L3AaVr/iOydgWVAo9LTRtP1p7cATwODJG0jqR8wrI0+lwG7SRqeju8uaWCFONuK403tSNoG6BcRDwBfJ3vmVO+S9prIbhZLWtrbK7VXrYuA01j/oX8/MEbpG35pCXLvtG+tyj86vYnselY3SbuRJZ9ZaazjJG2fa6uaMXWKdK3sTKARuKvM/t2Bt5E9odeq4ARlVoXI7qp8PPBxSY8DjwGrWf/NsyuBvwALlX3B4VMR8U+y6y0/TWX3ks2WZpA9smAp2TLYvDb6/CfZrO2H6fj5wGEVQm0rjnLtdAN+JWkR2bfPLo2I0uf6XA5sk+r8Gjg5LYdVJS2J3Up2R2zSw/6+TXYtayHZOWlM1SeluG8oaeZWsmW7BWTPI/paesrtXcDtwBxJ84HxVY5pUz2g9V8zvy5XfmE6r4+RLT2OTud8g+OAB4AJEfF8B8Wz1fPdzM3MrJA8gzIzs0JygjIzs0JygjIzs0JygjIzs0JygjIzs0JygjIzs0JygjIzs0L6/1G3RwwUsb71AAAAAElFTkSuQmCC\n",
      "text/plain": [
       "<Figure size 432x288 with 1 Axes>"
      ]
     },
     "metadata": {
      "needs_background": "light"
     },
     "output_type": "display_data"
    }
   ],
   "source": [
    "x = np.arange(len(most_used_and_other_netlocs))\n",
    "bars = plt.barh(x, width=[t[1] for t in most_used_and_other_netlocs])\n",
    "bars[0].set_color('grey')\n",
    "plt.xlabel('Occurences of Netlocs in EDB', fontname='Times New Roman')\n",
    "plt.yticks(x, [t[0] for t in most_used_and_other_netlocs])\n",
    "plt.xticks(fontsize=8)\n",
    "plt.grid(which='both', axis='x', alpha=0.2)\n",
    "plt.rc('axes', axisbelow=True)\n",
    "plt.tight_layout()\n",
    "plt.savefig('netloc.pdf', format='pdf', frameon=False)"
   ]
  },
  {
   "cell_type": "code",
   "execution_count": 11,
   "metadata": {},
   "outputs": [
    {
     "data": {
      "text/plain": [
       "<Figure size 432x288 with 0 Axes>"
      ]
     },
     "metadata": {},
     "output_type": "display_data"
    }
   ],
   "source": [
    "plt.savefig('netloc.pdf', format='pdf')"
   ]
  },
  {
   "cell_type": "markdown",
   "metadata": {},
   "source": [
    "# Cleaning Statistics\n",
    "## Date"
   ]
  },
  {
   "cell_type": "code",
   "execution_count": 14,
   "metadata": {},
   "outputs": [],
   "source": [
    "ts = edb['Datenstand für Fallzahlen gesamt*'].replace(['nan', '-', np.nan], [None] * 3).tolist()\n",
    "valid_ts = list(filter(lambda x: isinstance(x, str), ts))"
   ]
  },
  {
   "cell_type": "code",
   "execution_count": 15,
   "metadata": {
    "scrolled": true
   },
   "outputs": [
    {
     "name": "stdout",
     "output_type": "stream",
     "text": [
      "There are 557 entries in the cleaned event db\n",
      "187 of them are non-empty dates.\n"
     ]
    }
   ],
   "source": [
    "print('There are', len(cleaned_edb), 'entries in the cleaned event db')\n",
    "print(len(valid_ts), 'of them are non-empty dates.')"
   ]
  },
  {
   "cell_type": "code",
   "execution_count": 49,
   "metadata": {},
   "outputs": [
    {
     "name": "stdout",
     "output_type": "stream",
     "text": [
      "168 of all cleaned edb entries are valid dates.\n"
     ]
    }
   ],
   "source": [
    "is_date = lambda x: re.match(r\"(\\d{1,2})\\D(\\d{1,2})\\D(\\d{4})\", x)\n",
    "valid_dates_cleaned = list(filter(lambda x: is_date(x), valid_ts))\n",
    "print(len(valid_dates_cleaned), 'of all cleaned edb entries are valid dates.')"
   ]
  },
  {
   "cell_type": "code",
   "execution_count": 50,
   "metadata": {},
   "outputs": [
    {
     "name": "stdout",
     "output_type": "stream",
     "text": [
      "168 of all edb entries are valid dates.\n"
     ]
    }
   ],
   "source": [
    "valid_dates = list(filter(lambda x: is_date(str(x)), ts))\n",
    "print(len(valid_dates), 'of all edb entries are valid dates.')"
   ]
  },
  {
   "cell_type": "code",
   "execution_count": 19,
   "metadata": {
    "scrolled": true
   },
   "outputs": [
    {
     "name": "stdout",
     "output_type": "stream",
     "text": [
      "The following are non-valid dates:\n",
      "['?', 'Ende Mai', '43329', '43332', '43332', '43335', '43336', '43335', '43335', '43340', '43340', 'Mitte Sept.', '13.10.218', 'September 2018', '2017', '2018', 'Jan-4.Nov 2018', 'July 2017 -22.10.2018', 'Juni-Nov 2018']\n"
     ]
    }
   ],
   "source": [
    "print('The following are non-valid dates:')\n",
    "print(list(filter(lambda x: not is_date(x), valid_ts)))"
   ]
  },
  {
   "cell_type": "markdown",
   "metadata": {},
   "source": [
    "## Count"
   ]
  },
  {
   "cell_type": "code",
   "execution_count": 20,
   "metadata": {},
   "outputs": [
    {
     "name": "stdout",
     "output_type": "stream",
     "text": [
      "There are 557 entries in the cleaned event db\n",
      "394 of them are non-empty case numbers\n"
     ]
    }
   ],
   "source": [
    "print('There are', len(cleaned_edb), 'entries in the cleaned event db')\n",
    "print(sum(cleaned_edb['count_edb'].notna()), 'of them are non-empty case numbers')"
   ]
  },
  {
   "cell_type": "code",
   "execution_count": 47,
   "metadata": {},
   "outputs": [
    {
     "name": "stdout",
     "output_type": "stream",
     "text": [
      "Valid EDB counts:  299\n"
     ]
    }
   ],
   "source": [
    "valid_counts = edb['Fälle gesamt*'][edb['Fälle gesamt*'].notna()]\n",
    "print('Valid EDB counts: ', len(valid_counts))"
   ]
  },
  {
   "cell_type": "code",
   "execution_count": 45,
   "metadata": {},
   "outputs": [],
   "source": [
    "valid_counts_cleaned = cleaned_edb['count_edb'][cleaned_edb['count_edb'].notna()]"
   ]
  },
  {
   "cell_type": "code",
   "execution_count": 46,
   "metadata": {},
   "outputs": [
    {
     "name": "stdout",
     "output_type": "stream",
     "text": [
      "Valid cleaned EDB counts:  394\n"
     ]
    }
   ],
   "source": [
    "print('Valid cleaned EDB counts: ', len(valid_counts_cleaned))"
   ]
  },
  {
   "cell_type": "code",
   "execution_count": 22,
   "metadata": {},
   "outputs": [],
   "source": [
    "def is_int(string):\n",
    "    try:\n",
    "        num = int(string)\n",
    "    except ValueError:\n",
    "        return False\n",
    "    return True"
   ]
  },
  {
   "cell_type": "code",
   "execution_count": 41,
   "metadata": {},
   "outputs": [
    {
     "name": "stdout",
     "output_type": "stream",
     "text": [
      "These are the invalid count entries:\n",
      "['1,078,997', '40 abzgl. 19 non-cases', 'mind 18', '368 Fälle', '6,382', '0 bei Menschen.\\nMehr als 50 Todesfälle bei Kühem. Schafen und Pferden', '4 cVDPV2\\n2 WPV1 in Afghanistan', '>1000', '>3.300', '13 430', '15,944', '1,207,596', '650,000', '3,057', '446.150', 'erhöhte Fallzahlen seit 2013', '25 (im Jahr 2018)', '10.604']\n"
     ]
    }
   ],
   "source": [
    "print('These are the invalid count entries:')\n",
    "print(list(filter(lambda x: not is_int(x), valid_counts)))"
   ]
  },
  {
   "cell_type": "code",
   "execution_count": null,
   "metadata": {},
   "outputs": [],
   "source": [
    "len(list(filter(lambda x: not is_int(x), valid_counts)))"
   ]
  },
  {
   "cell_type": "markdown",
   "metadata": {},
   "source": [
    "## Country"
   ]
  },
  {
   "cell_type": "code",
   "execution_count": 33,
   "metadata": {},
   "outputs": [
    {
     "name": "stdout",
     "output_type": "stream",
     "text": [
      "{nan, 'Afghanistan,\\nDR Congo\\nNigeria\\nSomalia', 'Venezuela ', 'Italien, Serbien, Griechenland, Rumänien, Ungarn, Frankreich, Kosovo, Albanien, Macedonien, Montenegro, Serbien, Türkei', 'Französich_Polynesien', 'Saudi-Arabien ', 'VAE ', 'Namibia, Opuwo District, Kunene Region', 'Nigeria, Edo State', 'Indien, Jaipur', 'DRC, Nord Kivu', ' Äthiopien (AWD)', 'USA, Delaware', 'Trinidad & Tobago', 'Peru ', 'Italien, Griechenland, Ungarn, Rumänien', 'Oman ', 'Serbien, Italien, Griechenland, Ungarn,  Rumänien', 'Italien, Griechenland, Rumanien, Ungarn, Frankreich'}\n",
      "\n",
      " is cleaned to: \n",
      "\n",
      "{None, 'Französich Polynesien', 'Kunene Region', 'Jaipur', 'Trinidad und Tobago', 'Kosovo', 'Griechenland', 'Delaware', 'Montenegro', 'Rumänien', 'Rumanien', 'Ungarn', 'VAE', 'Nord Kivu', 'Macedonien', 'DR Congo', 'Edo State', 'Albanien', 'Serbien', 'Oman', 'Opuwo District'}\n"
     ]
    }
   ],
   "source": [
    "from nlp_surveillance.pipeline import CleanCountryLookUpAndAddAbbreviations\n",
    "before = set(edb['Ausgangs- bzw. Ausbruchsland'])\n",
    "after = set(cleaned_edb.country_edb)\n",
    "print(before - after)\n",
    "print('\\n is cleaned to: \\n')\n",
    "print(after - before)"
   ]
  },
  {
   "cell_type": "code",
   "execution_count": 53,
   "metadata": {},
   "outputs": [],
   "source": [
    "country_lookup = CleanCountryLookUpAndAddAbbreviations().data_output()"
   ]
  },
  {
   "cell_type": "code",
   "execution_count": 83,
   "metadata": {},
   "outputs": [
    {
     "name": "stdout",
     "output_type": "stream",
     "text": [
      "Valid entries before controlled vocabulary:  355\n"
     ]
    }
   ],
   "source": [
    "valid_before_preprocessing = list(filter(lambda x: x in country_lookup, edb['Ausgangs- bzw. Ausbruchsland']))\n",
    "print('Valid entries before controlled vocabulary: ', len(valid_before_preprocessing))"
   ]
  },
  {
   "cell_type": "code",
   "execution_count": 84,
   "metadata": {},
   "outputs": [
    {
     "name": "stdout",
     "output_type": "stream",
     "text": [
      "Valid entries after controlled vocabulary:  494\n"
     ]
    }
   ],
   "source": [
    "valid_after_preprocessing = list(filter(lambda x: x in country_lookup, cleaned_edb.country_edb))\n",
    "print('Valid entries after controlled vocabulary: ', len(valid_after_preprocessing))"
   ]
  },
  {
   "cell_type": "code",
   "execution_count": 77,
   "metadata": {},
   "outputs": [
    {
     "name": "stdout",
     "output_type": "stream",
     "text": [
      "Invalid entries:  21\n"
     ]
    }
   ],
   "source": [
    "print('Invalid entries: ', len(after-before))"
   ]
  },
  {
   "cell_type": "code",
   "execution_count": 28,
   "metadata": {},
   "outputs": [
    {
     "data": {
      "text/plain": [
       "True"
      ]
     },
     "execution_count": 28,
     "metadata": {},
     "output_type": "execute_result"
    }
   ],
   "source": [
    "# Stripped strings don't appear in the last set but were processed correctly\n",
    "('Peru' in after) & ('Saudi-Arabien' in after) & ('Oman' in after) & ('Äthiopien' in after)"
   ]
  },
  {
   "cell_type": "markdown",
   "metadata": {},
   "source": [
    "## Disease"
   ]
  },
  {
   "cell_type": "code",
   "execution_count": 93,
   "metadata": {},
   "outputs": [
    {
     "name": "stdout",
     "output_type": "stream",
     "text": [
      "Not valid:  {nan, 'Diarrhoe, Überkeit, Erbrechen', 'Tularämie ', 'Husten, Fieber', 'FSME ', 'AFP, AFM', 'Gesichtslähmung, Nervensystem betroffen.', 'Camel Prion Disease ', 'Nierenversagen; v.a. HUS, Leptospirose', ' ', 'Gonorrhö, multiresistent', '?', 'Lassafieber ', 'Leptospirose ', 'Tick-borne relapsing fever ', 'keine'}\n",
      "Not valid in numbers:  16\n"
     ]
    }
   ],
   "source": [
    "from nlp_surveillance.pipeline import MergeDiseaseNameLookupWithAbbreviationsOfRKI\n",
    "disease_lookup = MergeDiseaseNameLookupWithAbbreviationsOfRKI().data_output()\n",
    "\n",
    "before_disease =  set(edb['Krankheitsbild(er)'])\n",
    "after_disease = set(cleaned_edb['disease_edb'])\n",
    "print('Not valid: ',  before_disease - after_disease)\n",
    "print('Not valid in numbers: ', len(before_disease - after_disease))"
   ]
  },
  {
   "cell_type": "code",
   "execution_count": 87,
   "metadata": {},
   "outputs": [
    {
     "name": "stdout",
     "output_type": "stream",
     "text": [
      "Valid entries before controlled vocabulary:  231\n"
     ]
    }
   ],
   "source": [
    "valid_diseases_before_preprocessing = (list(filter(lambda x: x in disease_lookup, edb['Krankheitsbild(er)'])))\n",
    "print('Valid entries before controlled vocabulary: ', len(valid_diseases_before_preprocessing))"
   ]
  },
  {
   "cell_type": "code",
   "execution_count": 90,
   "metadata": {},
   "outputs": [
    {
     "name": "stdout",
     "output_type": "stream",
     "text": [
      "Valid entries after controlled vocabulary:  332\n"
     ]
    }
   ],
   "source": [
    "valid_diseases_after_preprocessing = (list(filter(lambda x: x in disease_lookup, cleaned_edb['disease_edb'])))\n",
    "print('Valid entries after controlled vocabulary: ', len(valid_diseases_after_preprocessing))"
   ]
  },
  {
   "cell_type": "markdown",
   "metadata": {},
   "source": [
    "## URLs"
   ]
  },
  {
   "cell_type": "code",
   "execution_count": null,
   "metadata": {},
   "outputs": [],
   "source": [
    "before_URLs =  set(edb['Link zur Quelle 1'])\n",
    "after_URLs = set(cleaned_edb['URL'])"
   ]
  },
  {
   "cell_type": "code",
   "execution_count": null,
   "metadata": {},
   "outputs": [],
   "source": [
    "# Guillements, splitting by comma, additional whitespace, and non-valid URLS\n",
    "# are the problem\n",
    "before_URLs - after_URLs"
   ]
  },
  {
   "cell_type": "markdown",
   "metadata": {},
   "source": [
    "# Annotation"
   ]
  },
  {
   "cell_type": "code",
   "execution_count": null,
   "metadata": {},
   "outputs": [],
   "source": [
    "from nltk import sent_tokenize\n",
    "from epitator.annotator import AnnoDoc\n",
    "from epitator.count_annotator import CountAnnotator\n",
    "from epitator.date_annotator import DateAnnotator\n",
    "\n",
    "from utils.my_utils import flatten_list\n",
    "\n",
    "example_text = 'Health |‘We’re Out of Options’: Doctors Battle Drug-Resistant Typhoid OutbreakSupported by‘We’re Out of Options’: Doctors Battle Drug-Resistant Typhoid OutbreakImageA baby believed to have contracted a drug-resistant strain of typhoid, hospitalized in Hyderabad, Pakistan in February.CreditCreditNadeem Khawer/European Pressphoto AgencyBy Emily BaumgaertnerApril 13, 2018The first known epidemic of extensively drug-resistant typhoid is spreading through Pakistan, infecting at least 850 people in 14 districts since 2016, according to the National Institute of Health Islamabad.The typhoid strain, resistant to five types of antibiotics, is expected to disseminate globally, replacing weaker strains where they are endemic. Experts have identified only one remaining oral antibiotic — azithromycin — to combat it; one more genetic mutation could make typhoid untreatable in some areas.Researchers consider the epidemic an international clarion call for comprehensive prevention efforts. If vaccination campaigns and modern sanitation systems don’t outpace the pathogen, they anticipate a return to the pre-antibiotic era when mortality rates soared.“This isn’t just about typhoid,” said Dr. Rumina Hasan, a pathology professor at the Aga Khan University in Pakistan. “Antibiotic resistance is a threat to all of modern medicine — and the scary part is, we’re out of options.”Typhoid fever, caused by the Salmonella Typhi bacteria, is a highly infectious disease transmitted by contaminated food or water. It causes high fevers, headaches and vomiting. About 21 million people suffer from typhoid each year, and about 161,000 die, according to the World Health Organization.Typhoid is endemic to Pakistan, where poor infrastructure, low vaccination rates and overpopulated city dwellings persist. Doctors in the Sindh province were not surprised by an outbreak in November 2016 — until cases proved unresponsive to ceftriaxone, used to treat multidrug-resistant, or MDR, strains of typhoid.Only four isolated cases of extensively drug-resistant, or XDR, typhoid had previously been reported worldwide, according to Dr. Elizabeth Klemm, an infectious disease geneticist at the Wellcome Sanger Institute in England.The outbreak’s origins were clear: Early case mapping revealed large clusters of victims around sewage lines in the city of Hyderabad. Dr. Hasan’s colleagues visited the region and found water sources that could be contaminated by leaking sewage pipes.Four deaths have been reported so far, according to the National Institute of Health Islamabad. At least one travel-related case has been detected in the United Kingdom.Genetic sequencing revealed that a common, aggressive MDR typhoid strain called H58 interacted with another bacteria, likely E. coli, and acquired from it an additional DNA molecule, called a plasmid, that coded for resistance to ceftriaxone.ImageLining up for clean water in Lahore last month. Facing a typhoid strain that resists so many types of antibiotics, public health officials are reemphasizing preventative measures, such as vaccination, boiling drinking water and hygiene.CreditK.M. Chaudary/Associated PressThe findings were disturbingly simple: XDR strains can materialize in one single step, virtually anywhere where the H58 strain and the added plasmid are both present — whether a sewer system or even a single human gut.“There are multiple worst-case scenarios,” said Dr. Klemm. “One is that this strain spreads to other regions through migration. But the other is that it pops up elsewhere on its own — plasmids with drug resistance are everywhere.”But the accumulation of resistance genes in the Sindh strain was hardly an ambush, according to a commentary by vaccine experts at the University of Maryland School of Medicine.The 1948 discovery of antibiotic treatment for typhoid plunged the infection’s fatality rate from almost one in four to just one in 100, triggering “an epic thrust-and-parry duel” between powerful drugs and “a wily bacterial foe’s stepwise acquisition of resistance to them,” wrote Dr. Myron M. Levine and Dr. Raphael Simon.Doctors still prescribe an estimated 50 million doses of antibiotics for typhoid globally each year. In Karachi, the capital of Sindh province, antibiotic resistance is increasing by 30 percent each year, according to the W.H.O.; at that rate, all typhoid cases in the city will be resistant to multiple drugs by 2020.Physicians are treating the Sindh strain with azithromycin and other more expensive treatments that must be administered in hospital settings.“Once we aren’t able to treat this effectively, we’re going back to the pre-antibiotic era. That would mean a lot of fatalities in our future,” Dr. Klemm said.To preserve the last line of defense, public health officials have launched a campaign to vaccinate 250,000 children in Hyderabad using a new typhoid conjugate vaccine, Typbar-TCV, recently prequalified by the W.H.O. The vaccine lasts at least five years and can be given to children as young as six months old, according to the W.H.O.Experts are also reinforcing hygiene habits for prevention: washing hands frequently, boiling drinking water and eating well-cooked foods. In the longer term, modern sanitation infrastructure is needed.The vaccination campaign has faced local opposition, according to local news reports, amid rumors that the vaccines have been poisoned in a Western effort to harm children. Similar suspicions have persisted since 2011, when a posed hepatitis B campaign helped gather intelligence before the Abbottabad raid that killed Osama bin Laden. Two polio vaccination workers were killed in Pakistan this January.GAVI, The Vaccine Alliance, a public–private global health partnership working to increase access to immunization, has pledged $85 million to ensure that typhoid vaccines reach developing countries.“It’s a global concern at this point,” said Dr. Eric Mintz, an epidemiologist at the Centers for Disease Control and Prevention. “Everything suggests this strain will survive well and spread easily — and acquiring resistance to azithromycin is only a matter of time.”A version of this article appears in print on , on Page D3 of the New York edition with the headline: Doctors Fight Drug-Resistant Typhoid Outbreak. Order Reprints | Today’s Paper | SubscribeRelated Coverage'\n",
    "text_wise = AnnoDoc(example_text).add_tiers(CountAnnotator()).tiers['counts'].spans\n",
    "sent_wise = [AnnoDoc(sent).add_tiers(CountAnnotator()).tiers['counts'].spans for sent in sent_tokenize(example_text)]\n",
    "print('Count:')\n",
    "print(text_wise,'\\n')\n",
    "print(len(text_wise), 'found entities \\n')\n",
    "print(flatten_list(sent_wise),'\\n')\n",
    "print(len(flatten_list(sent_wise)), 'found entities\\n')\n",
    "print('################################################################\\n')\n",
    "print('Date:')\n",
    "example_text = 'Health |‘We’re Out of Options’: Doctors Battle Drug-Resistant Typhoid OutbreakSupported by‘We’re Out of Options’: Doctors Battle Drug-Resistant Typhoid OutbreakImageA baby believed to have contracted a drug-resistant strain of typhoid, hospitalized in Hyderabad, Pakistan in February.CreditCreditNadeem Khawer/European Pressphoto AgencyBy Emily BaumgaertnerApril 13, 2018The first known epidemic of extensively drug-resistant typhoid is spreading through Pakistan, infecting at least 850 people in 14 districts since 2016, according to the National Institute of Health Islamabad.The typhoid strain, resistant to five types of antibiotics, is expected to disseminate globally, replacing weaker strains where they are endemic. Experts have identified only one remaining oral antibiotic — azithromycin — to combat it; one more genetic mutation could make typhoid untreatable in some areas.Researchers consider the epidemic an international clarion call for comprehensive prevention efforts. If vaccination campaigns and modern sanitation systems don’t outpace the pathogen, they anticipate a return to the pre-antibiotic era when mortality rates soared.“This isn’t just about typhoid,” said Dr. Rumina Hasan, a pathology professor at the Aga Khan University in Pakistan. “Antibiotic resistance is a threat to all of modern medicine — and the scary part is, we’re out of options.”Typhoid fever, caused by the Salmonella Typhi bacteria, is a highly infectious disease transmitted by contaminated food or water. It causes high fevers, headaches and vomiting. About 21 million people suffer from typhoid each year, and about 161,000 die, according to the World Health Organization.Typhoid is endemic to Pakistan, where poor infrastructure, low vaccination rates and overpopulated city dwellings persist. Doctors in the Sindh province were not surprised by an outbreak in November 2016 — until cases proved unresponsive to ceftriaxone, used to treat multidrug-resistant, or MDR, strains of typhoid.Only four isolated cases of extensively drug-resistant, or XDR, typhoid had previously been reported worldwide, according to Dr. Elizabeth Klemm, an infectious disease geneticist at the Wellcome Sanger Institute in England.The outbreak’s origins were clear: Early case mapping revealed large clusters of victims around sewage lines in the city of Hyderabad. Dr. Hasan’s colleagues visited the region and found water sources that could be contaminated by leaking sewage pipes.Four deaths have been reported so far, according to the National Institute of Health Islamabad. At least one travel-related case has been detected in the United Kingdom.Genetic sequencing revealed that a common, aggressive MDR typhoid strain called H58 interacted with another bacteria, likely E. coli, and acquired from it an additional DNA molecule, called a plasmid, that coded for resistance to ceftriaxone.ImageLining up for clean water in Lahore last month. Facing a typhoid strain that resists so many types of antibiotics, public health officials are reemphasizing preventative measures, such as vaccination, boiling drinking water and hygiene.CreditK.M. Chaudary/Associated PressThe findings were disturbingly simple: XDR strains can materialize in one single step, virtually anywhere where the H58 strain and the added plasmid are both present — whether a sewer system or even a single human gut.“There are multiple worst-case scenarios,” said Dr. Klemm. “One is that this strain spreads to other regions through migration. But the other is that it pops up elsewhere on its own — plasmids with drug resistance are everywhere.”But the accumulation of resistance genes in the Sindh strain was hardly an ambush, according to a commentary by vaccine experts at the University of Maryland School of Medicine.The 1948 discovery of antibiotic treatment for typhoid plunged the infection’s fatality rate from almost one in four to just one in 100, triggering “an epic thrust-and-parry duel” between powerful drugs and “a wily bacterial foe’s stepwise acquisition of resistance to them,” wrote Dr. Myron M. Levine and Dr. Raphael Simon.Doctors still prescribe an estimated 50 million doses of antibiotics for typhoid globally each year. In Karachi, the capital of Sindh province, antibiotic resistance is increasing by 30 percent each year, according to the W.H.O.; at that rate, all typhoid cases in the city will be resistant to multiple drugs by 2020.Physicians are treating the Sindh strain with azithromycin and other more expensive treatments that must be administered in hospital settings.“Once we aren’t able to treat this effectively, we’re going back to the pre-antibiotic era. That would mean a lot of fatalities in our future,” Dr. Klemm said.To preserve the last line of defense, public health officials have launched a campaign to vaccinate 250,000 children in Hyderabad using a new typhoid conjugate vaccine, Typbar-TCV, recently prequalified by the W.H.O. The vaccine lasts at least five years and can be given to children as young as six months old, according to the W.H.O.Experts are also reinforcing hygiene habits for prevention: washing hands frequently, boiling drinking water and eating well-cooked foods. In the longer term, modern sanitation infrastructure is needed.The vaccination campaign has faced local opposition, according to local news reports, amid rumors that the vaccines have been poisoned in a Western effort to harm children. Similar suspicions have persisted since 2011, when a posed hepatitis B campaign helped gather intelligence before the Abbottabad raid that killed Osama bin Laden. Two polio vaccination workers were killed in Pakistan this January.GAVI, The Vaccine Alliance, a public–private global health partnership working to increase access to immunization, has pledged $85 million to ensure that typhoid vaccines reach developing countries.“It’s a global concern at this point,” said Dr. Eric Mintz, an epidemiologist at the Centers for Disease Control and Prevention. “Everything suggests this strain will survive well and spread easily — and acquiring resistance to azithromycin is only a matter of time.”A version of this article appears in print on , on Page D3 of the New York edition with the headline: Doctors Fight Drug-Resistant Typhoid Outbreak. Order Reprints | Today’s Paper | SubscribeRelated Coverage'\n",
    "text_wise = AnnoDoc(example_text).add_tiers(DateAnnotator()).tiers['dates'].spans\n",
    "sent_wise = [AnnoDoc(sent).add_tiers(DateAnnotator()).tiers['dates'].spans for sent in sent_tokenize(example_text)]\n",
    "print(text_wise,'\\n')\n",
    "print(len(text_wise), 'found entities\\n')\n",
    "print(flatten_list(sent_wise),'\\n')\n",
    "print(len(flatten_list(sent_wise)), 'found entities')"
   ]
  },
  {
   "cell_type": "code",
   "execution_count": null,
   "metadata": {},
   "outputs": [],
   "source": [
    "import pandas as pd\n",
    "from nltk.tokenize import PunktSentenceTokenizer\n",
    "from itertools import product\n",
    "from collections import namedtuple\n",
    "from epitator.annotator import AnnoDoc\n",
    "from epitator.count_annotator import CountAnnotator\n",
    "from epitator.date_annotator import DateAnnotator\n",
    "from nlp_surveillance.classifier.create_labels import create_labels\n",
    "\n",
    "\n",
    "def from_entity(text, to_optimize, event_db_entry):\n",
    "    annotated = _annotate(text, to_optimize)\n",
    "    entities, sentences = _extract_entities_with_sentence(annotated, to_optimize)\n",
    "    labels = create_labels(entities, to_optimize, event_db_entry)\n",
    "    label_sentence_tuple = namedtuple('label_sentence_tuple', ['label', 'sentence'])\n",
    "    label_sentence_tuples = [label_sentence_tuple(*tuple_) for tuple_ in zip(labels, sentences)]\n",
    "    return label_sentence_tuples\n",
    "\n",
    "\n",
    "def _annotate(sentence, to_optimize):\n",
    "    tier = {'counts': CountAnnotator(), 'dates': DateAnnotator()}\n",
    "    annotated = AnnoDoc(sentence)\n",
    "    annotated.add_tiers(tier[to_optimize])\n",
    "    return annotated\n",
    "\n",
    "\n",
    "def _extract_entities_with_sentence(annotated, to_optimize):\n",
    "    sentence_spans = PunktSentenceTokenizer().span_tokenize(annotated.text)\n",
    "    span_entity_dict = _create_span_entity_dict(annotated, to_optimize)\n",
    "    matched_entity_sentence_spans = _match_entity_and_sentence_spans(span_entity_dict.keys(), sentence_spans)\n",
    "    entities = [span_entity_dict[tuple_.entity_span] for tuple_ in matched_entity_sentence_spans]\n",
    "    sentences = [annotated.text[slice(*tuple_.sentence_span)]\n",
    "                 for tuple_ in matched_entity_sentence_spans]\n",
    "    return entities, sentences\n",
    "\n",
    "\n",
    "def _match_entity_and_sentence_spans(entity_spans, sentence_spans):\n",
    "    cartesian_product = product(entity_spans, sentence_spans)\n",
    "    entity_sentence_tuple = namedtuple('entity_sentence', ['entity_span', 'sentence_span'])\n",
    "    list_of_found_entity_sentence_spans = list(filter(_overlap, cartesian_product))\n",
    "    list_of_found_entity_sentence_spans_named = [entity_sentence_tuple(*tuple_) for tuple_ in\n",
    "                                                 list_of_found_entity_sentence_spans]\n",
    "    return list_of_found_entity_sentence_spans_named\n",
    "\n",
    "\n",
    "def _create_span_entity_dict(annotated, to_optimize):\n",
    "    spans = annotated.tiers[to_optimize].spans\n",
    "    to_metadata_attr = {'counts': 'count', 'dates': 'datetime_range'}\n",
    "    attribute = to_metadata_attr[to_optimize]\n",
    "    span_entity_dict = {(span.start, span.end): span.metadata[attribute] for span in spans}\n",
    "    return span_entity_dict\n",
    "\n",
    "\n",
    "def _overlap(tuple_of_tuples):\n",
    "    entity_span, sent_span = tuple_of_tuples\n",
    "    if sent_span[0] <= entity_span[0] and entity_span[1] <= sent_span[1]:\n",
    "        return True\n"
   ]
  },
  {
   "cell_type": "code",
   "execution_count": null,
   "metadata": {},
   "outputs": [],
   "source": [
    "import pandas as pd\n",
    "from nltk import sent_tokenize\n",
    "import numpy as np\n",
    "from collections import namedtuple\n",
    "from epitator.annotator import AnnoDoc\n",
    "from epitator.count_annotator import CountAnnotator\n",
    "from epitator.date_annotator import DateAnnotator\n",
    "from nlp_surveillance.classifier.create_labels import create_labels\n",
    "\n",
    "\n",
    "def from_entity_2(text, to_optimize, event_db_entry):\n",
    "    sentences = sent_tokenize(text)\n",
    "    sentence_label_list = []\n",
    "    for sentence in sentences:\n",
    "        annotated = _annotate(sentence, to_optimize)\n",
    "        entities = _extract_entities_from_sentence(annotated, to_optimize)\n",
    "        labels = create_labels(entities, to_optimize, event_db_entry)\n",
    "        labeled_as_list = _wrap_into_sent_label_tuple(sentence, labels)\n",
    "        sentence_label_list.extend(labeled_as_list)\n",
    "    return sentence_label_list\n",
    "\n",
    "\n",
    "def _annotate(sentence, to_optimize):\n",
    "    tier = {'counts': CountAnnotator(), 'dates': DateAnnotator()}\n",
    "    annotated = AnnoDoc(sentence)\n",
    "    annotated.add_tiers(tier[to_optimize])\n",
    "    return annotated\n",
    "\n",
    "\n",
    "def _extract_entities_from_sentence(annotated, to_optimize):\n",
    "    spans = annotated.tiers[to_optimize].spans\n",
    "    if to_optimize == 'dates':\n",
    "        entities = [span.metadata['datetime_range'] for span in spans]\n",
    "    elif to_optimize == 'counts':\n",
    "        entities = [span.metadata['count'] for span in spans]\n",
    "    else:\n",
    "        raise ValueError\n",
    "    return entities\n",
    "\n",
    "\n",
    "def _wrap_into_sent_label_tuple(sentence, labels):\n",
    "    Labeled = namedtuple('labeled_sentence', ['sentence_repeated', 'label'])\n",
    "    sentence_repeated = np.repeat(sentence, len(labels))\n",
    "    labeled_as_list = [Labeled(sent, label) for sent, label in zip(sentence_repeated, labels)]\n",
    "    return labeled_as_list"
   ]
  },
  {
   "cell_type": "code",
   "execution_count": null,
   "metadata": {},
   "outputs": [],
   "source": [
    "%%timeit\n",
    "text = 'I am in Berlin today. Something is odd in Berlin since Monday but also since Friday. Still, I seem to like Berlin more than Frankfurt now. I am sad that I am not in Switzerland in August.'\n",
    "from_entity(text, 'dates', pd.Timestamp(2018,2,20))"
   ]
  },
  {
   "cell_type": "code",
   "execution_count": null,
   "metadata": {},
   "outputs": [],
   "source": [
    "%%timeit\n",
    "text = 'I am in Berlin today. Something is odd in Berlin since Monday but also since Friday. Still, I seem to like Berlin more than Frankfurt now. I am sad that I am not in Switzerland in August.'\n",
    "from_entity_2(text, 'dates', pd.Timestamp(2018,2,20))"
   ]
  },
  {
   "cell_type": "markdown",
   "metadata": {},
   "source": [
    "# Pipeline"
   ]
  },
  {
   "cell_type": "code",
   "execution_count": null,
   "metadata": {},
   "outputs": [],
   "source": [
    "from nlp_surveillance.pipeline import *"
   ]
  },
  {
   "cell_type": "code",
   "execution_count": null,
   "metadata": {},
   "outputs": [],
   "source": [
    "CleanEventDB().data_output().head()"
   ]
  },
  {
   "cell_type": "code",
   "execution_count": null,
   "metadata": {
    "scrolled": true
   },
   "outputs": [],
   "source": [
    "RequestDiseaseNamesFromWikiData().data_output().head()"
   ]
  },
  {
   "cell_type": "code",
   "execution_count": null,
   "metadata": {},
   "outputs": [],
   "source": [
    "ScrapeCountryNamesFromWikipedia().data_output().head()"
   ]
  },
  {
   "cell_type": "code",
   "execution_count": null,
   "metadata": {
    "scrolled": true
   },
   "outputs": [],
   "source": [
    "CleanCountryLookUpAndAddAbbreviations().data_output()"
   ]
  },
  {
   "cell_type": "code",
   "execution_count": null,
   "metadata": {
    "scrolled": true
   },
   "outputs": [],
   "source": [
    "MergeDiseaseNameLookupWithAbbreviationsOfRKI().data_output()"
   ]
  },
  {
   "cell_type": "code",
   "execution_count": null,
   "metadata": {},
   "outputs": [],
   "source": [
    "ApplyControlledVocabularyToEventDB().data_output().head()"
   ]
  },
  {
   "cell_type": "code",
   "execution_count": null,
   "metadata": {},
   "outputs": [],
   "source": [
    "ScrapePromed('2018').data_output().head()"
   ]
  },
  {
   "cell_type": "code",
   "execution_count": null,
   "metadata": {},
   "outputs": [],
   "source": [
    "ScrapeWHO('2018').data_output().head()"
   ]
  },
  {
   "cell_type": "code",
   "execution_count": null,
   "metadata": {
    "scrolled": true
   },
   "outputs": [],
   "source": [
    "ScrapeFromURLsAndExtractText('event_db').data_output().head()"
   ]
  },
  {
   "cell_type": "code",
   "execution_count": null,
   "metadata": {},
   "outputs": [],
   "source": [
    "ScrapeFromURLsAndExtractText('who').data_output().head()"
   ]
  },
  {
   "cell_type": "code",
   "execution_count": null,
   "metadata": {},
   "outputs": [],
   "source": [
    "ScrapeFromURLsAndExtractText('promed').data_output().head()"
   ]
  },
  {
   "cell_type": "code",
   "execution_count": null,
   "metadata": {
    "scrolled": true
   },
   "outputs": [],
   "source": [
    "AnnotateDoc('event_db').data_output().head()"
   ]
  },
  {
   "cell_type": "code",
   "execution_count": null,
   "metadata": {},
   "outputs": [],
   "source": [
    "ExtractSentencesAndLabel('dates').data_output().head()"
   ]
  },
  {
   "cell_type": "code",
   "execution_count": null,
   "metadata": {},
   "outputs": [],
   "source": [
    "ExtractSentencesAndLabel('counts').data_output().head()"
   ]
  },
  {
   "cell_type": "code",
   "execution_count": null,
   "metadata": {},
   "outputs": [],
   "source": [
    "RecommenderLabeling().data_output().head()"
   ]
  },
  {
   "cell_type": "markdown",
   "metadata": {},
   "source": [
    "# Recommender System"
   ]
  },
  {
   "cell_type": "code",
   "execution_count": null,
   "metadata": {},
   "outputs": [],
   "source": [
    "len(ScrapeWHO('2018').data_output())"
   ]
  },
  {
   "cell_type": "code",
   "execution_count": null,
   "metadata": {},
   "outputs": [],
   "source": [
    "len(ScrapePromed('2018').data_output())"
   ]
  },
  {
   "cell_type": "code",
   "execution_count": null,
   "metadata": {},
   "outputs": [],
   "source": [
    "scraped = pd.concat([ScrapeWHO('2018').data_output(),\n",
    "                    ScrapePromed('2018').data_output()])"
   ]
  },
  {
   "cell_type": "code",
   "execution_count": null,
   "metadata": {},
   "outputs": [],
   "source": [
    "urls = CleanEventDB().data_output()['URL']\n",
    "urls_not_na = urls[urls.notna()]\n",
    "print(f'There are {len(urls_not_na)} usable URLs')\n",
    "who_promed_urls = [url for url in urls_not_na if '/don/' in url or 'promed' in url]\n",
    "urls_that_have_an_article = list(filter(lambda x: x != 'https://www.promedmail.org/', who_promed_urls))\n",
    "print(f'{len(urls_that_have_an_article)} of them are usable for the recommender system')"
   ]
  },
  {
   "cell_type": "code",
   "execution_count": null,
   "metadata": {
    "scrolled": true
   },
   "outputs": [],
   "source": [
    "print('Following URLs of the event db could not be matched to all the Promed and WHO DON articles of 2018')\n",
    "set(urls_that_have_an_article) - set(scraped.URL.tolist())"
   ]
  }
 ],
 "metadata": {
  "kernelspec": {
   "display_name": "Python 3",
   "language": "python",
   "name": "python3"
  },
  "language_info": {
   "codemirror_mode": {
    "name": "ipython",
    "version": 3
   },
   "file_extension": ".py",
   "mimetype": "text/x-python",
   "name": "python",
   "nbconvert_exporter": "python",
   "pygments_lexer": "ipython3",
   "version": "3.6.7"
  }
 },
 "nbformat": 4,
 "nbformat_minor": 2
}<|MERGE_RESOLUTION|>--- conflicted
+++ resolved
@@ -12,11 +12,7 @@
   },
   {
    "cell_type": "code",
-<<<<<<< HEAD
-   "execution_count": 5,
-=======
    "execution_count": 1,
->>>>>>> c36a25d9
    "metadata": {},
    "outputs": [],
    "source": [
